--- conflicted
+++ resolved
@@ -21,14 +21,9 @@
         super().__init__()
         self.scale = scale
         self.labels = labels
-<<<<<<< HEAD
         self.crop_size = crop_size
-        self.rgb_paths = sorted(glob.glob(os.path.join('CityScapesDataset', 'leftImg8bit', phase, '*/*.png')))
-        self.label_paths = sorted(glob.glob(os.path.join('CityScapesDataset', 'gtFine', phase, '*/*labelIds.png')))
-=======
         self.rgb_paths = sorted(glob.glob(os.path.join('/scratch/gobi1/chuhang/CityScapes/leftImg8bit_trainvaltest', 'leftImg8bit', phase, '*/*.png')))
         self.label_paths = sorted(glob.glob(os.path.join('/scratch/gobi1/chuhang/CityScapes/gtFine_trainvaltest', 'gtFine', phase, '*/*labelIds.png')))
->>>>>>> 4f8761cd
         self.img_tfm = transforms.Compose([transforms.ToTensor(), transforms.Normalize([0.5,0.5,0.5], [0.5,0.5,0.5])])
 
         if not maximum is None and maximum < len(self.rgb_paths):
